--- conflicted
+++ resolved
@@ -54,7 +54,6 @@
 * To report a problem or suggest a new feature, go to [Issues](../../issues).
 * If you want to contribute actual bug fixes or proposed enhancements, see the [Contributing Guidelines](CONTRIBUTING.md) and go to [Pull requests](../../pulls).
 
-<<<<<<< HEAD
 ## Commercial Support
 
 Commercial support is available for [EJBCA Enterprise](https://www.keyfactor.com/products/ejbca-enterprise/).
@@ -66,243 +65,6 @@
 ## License
 <!--- No updates needed --->
 For License information, see [LICENSE](LICENSE). 
-=======
-[![Go Report Card](https://goreportcard.com/badge/github.com/Keyfactor/ejbca-vault-pki-engine)](https://goreportcard.com/report/github.com/Keyfactor/ejbca-vault-pki-engine)
-[![License](https://img.shields.io/badge/License-Apache%202.0-blue.svg)](https://img.shields.io/badge/License-Apache%202.0-blue.svg)
-
-The EJBCA PKI Secrets Engine for HashiCorp Vault enables DevOps teams to request and retrieve certificates from EJBCA using HashiCorp Vault, while security teams retain control over backend PKI operations.
-
-The secrets engine is built on top of the [EJBCA REST API](https://doc.primekey.com/ejbca/ejbca-operations/ejbca-ca-concept-guide/protocols/ejbca-rest-interface) and uses the [EJBCA Go Client SDK](https://github.com/Keyfactor/ejbca-go-client-sdk) for programmatic access. 
-
-The EJBCA PKI Secrets Engine is a Vault plugin that replicates the built-in Vault PKI secrets engine, but processes requests through EJBCA instead of through Vault. The plugin was designed to be swapped for the built-in Vault PKI secrets engine with minimal changes to existing Vault configurations.
-
-## EJBCA API Usage
-The EJBCA PKI Secrets Engine requires the following API endpoints:
-* `GET /v1/ca/{subject_dn}/certificate/download` - Used to fetch CA certificates and certificate chains based on the CA's subject DN.
-* `GET /v1/ca` - Used to verify the CA name provided as `issuer_ref`.
-* `PUT /v1/certificate/{issuer_dn}/{certificate_serial_number}/revoke` - Used to revoke certificates.
-* `POST /v1/certificate/pkcs10enroll` - Used to issue certificates.
-
-## Requirements
-### To build
-* [Git](https://git-scm.com/)
-* [Golang](https://golang.org/) >= v1.19
-
-### To use
-* [Keyfactor EJBCA](https://www.keyfactor.com/products/ejbca-enterprise/) >= v7.7
-* [HashiCorp Vault](https://www.vaultproject.io/) >= v1.11.0
-
-## Installation
-<details><summary>From Source</summary>
-
-Clone the repository and build the plugin.
-```shell
-git clone https://github.com/Keyfactor/ejbca-vault-pki-engine.git
-cd ejbca-vault-pki-engine
-```
-
-Build the plugin for your platform.
-```shell
-go build -o ejbca-vault-pki-engine cmd/ejbca-pki/main.go -v
-````
-
-Calculate the SHA256 checksum of the plugin.
-```shell
-SHA256=$(sha256sum ejbca-vault-pki-engine | cut -d ' ' -f1)
-```
-
-Move the plugin to the Vault plugin directory.
-```shell
-sudo mv ejbca-vault-pki-engine </path/to/vault/plugins>
-```
-
-Register SHA256 checksum of the plugin with Vault.
-```shell
-vault write sys/plugins/catalog/secret/ejbca-vault-pki-engine sha_256=$SHA256 command="ejbca-vault-pki-engine"
-```
-
-Mount the secrets engine and choose a prefix for the path (recommended is `ejbca`).
-```shell
-vault secrets enable -path=ejbca -plugin-name=ejbca-vault-pki-engine plugin
-```
-</details>
-
-<details><summary>From GitHub Release</summary>
-
-Download and extract the latest release for your platform.
-```shell
-OS=$(go env GOOS)
-ARCH=$(go env GOARCH)
-curl -L https://github.com/Keyfactor/ejbca-vault-pki-engine/releases/latest/download/ejbca-vault-pki-engine-$OS-$ARCH.tar.gz
-tar xzf ejbca-vault-pki-engine-$OS-$ARCH.tar.gz
-```
-
-Calculate the SHA256 checksum of the plugin.
-```shell
-SHA256=$(sha256sum ejbca-vault-pki-engine | cut -d ' ' -f1)
-````
-
-Move the plugin to the Vault plugin directory.
-```shell
-sudo mv ejbca-vault-pki-engine </path/to/vault/plugins>
-```
-
-Register SHA256 checksum of the plugin with Vault.
-```shell
-vault write sys/plugins/catalog/secret/ejbca-vault-pki-engine sha_256=$SHA256 command="ejbca-vault-pki-engine"
-```
-
-Mount the secrets engine and choose a prefix for the path (recommended is `ejbca`).
-```shell
-vault secrets enable -path=ejbca -plugin-name=ejbca-vault-pki-engine plugin
-```
-</details>
-
-## Configuration
-Before using the EJBCA PKI Secrets Engine, you must configure it by providing the following information:
-- EJBCA Hostname
-- Client Certificate
-- Client Private Key
-- Default CA Certificate (used as `issuer_ref` if not configured in role)
-- Default End Entity Profile (used as `end_entity_profile_name` if not configured in role)
-- Default Certificate Profile (used as `certificate_profile_name` if not configured in role)
-- Default End Entity Name - See the (configuring end entity name)[#configuring-end-entity-name] section for the possible values of this field
-
-Use the following vault command to create the `config` object:
-```shell
-vault write ejbca/config \
-    hostname="https://ejbca.example.com:8443/ejbca" \
-    client_cert=@/path/to/client/cert.pem \
-    client_key=@/path/to/client/key.pem \
-    ca_cert=@/path/to/ca/cert.pem \
-    end_entity_profile_name="MyEndEntityProfile" \
-    certificate_profile_name="MyCertificateProfile"
-```
-
-## Roles
-The EJBCA PKI Secrets Engine supports the same role configuration as the built-in Vault PKI secrets engine,
-and can be used as a drop-in replacement. Use the following command to get descriptions for these fields:
-```shell
-vault path-help ejbca/roles/name
-```
-
-> EJBCA implements its own [role and policy system](https://doc.primekey.com/ejbca/ejbca-operations/ejbca-ca-concept-guide/end-entities-overview/end-entity-profiles-overview). Users should be advised that even if Certificate Enrollment with the EJBCA Vault PKI Engine is valid against the Vault role, it may still be rejected by EJBCA due to EJBCA's own role and policy system.
->
-> Concequentially, there may be differences between how the EJBCA Vault PKI Engine and the built-in Vault PKI Engine handle certificate issuance and validation. If you are using the EJBCA Vault PKI Engine as a drop-in replacement for the built-in Vault PKI Engine, it is recommended to test the EJBCA Vault PKI Engine in a non-production environment before deploying it to production.
-> 
-> Please submit an issue if you encounter any differences between the EJBCA Vault PKI Engine and the built-in Vault PKI Engine.
-
-The following example creates a basic role that can be used for issuance:
-```shell
-vault write ejbca/roles/example-dot-com \
-    allow_any_name=true \
-    allow_subdomains=true \
-    max_ttl=8760h \
-    key_type="rsa" \
-    key_bits=2048 \
-    signature_bits=256 \
-    use_pss=false
-```
-
-The EJBCA PKI Secrets Engine also supports the following additional role fields:
-- `end_entity_profile_name` - The name of the EJBCA End Entity Profile to use for certificate issuance.
-- `certificate_profile_name` - The name of the EJBCA Certificate Profile to use for certificate issuance.
-- `end_entity_name` - A value that will either be used to calculate the end entity name, or the end entity name itself. See the (configuring end entity name)[#configuring-end-entity-name] for more details.
-- `account_binding_id` - EJBCA Account Binding ID.
-
-> **Note:** If left blank, the `end_entity_profile_name`, `certificate_profile_name`, and `end_entity_name` fields will default to the values configured in the `config` object.
-
-## Path Overview
-Once the EJBCA PKI Secrets Engine is configured and roles are created, you can use the following paths to issue and sign certificates,
-list certificates, and revoke certificates.
-### Issue/Sign Paths
-The following paths can be used to issue and sign certificates. The `:role_name` parameter is required for all paths except `sign-verbatim`. Paths that require the `:issuer_ref` parameter will use the provided name as the EJBCA CA name for certificate issuance.
-
-> **Note:** The `/issue` paths generate the CSR and private key on the Vault server.
-
-| Path                                          | Issuer        | CSR required | Subject to role restriction | Description                                                                                                                          | Help Path                                            |
-|-----------------------------------------------|---------------|--------------|-----------------------------|--------------------------------------------------------------------------------------------------------------------------------------|------------------------------------------------------|
-| sign/:role_name                               | Role selected | Yes          | Yes                         | Sign a CSR using the default CA from Config and validate its attributes against the provided role.                                   | `vault path-help ejbca/sign/example`                 | 
-| issuer/:issuer_ref/sign/:role_name            | Path selected | Yes          | Yes                         | Sign a CSR using a specific CA and validate its attributes against the provided role                                                 | `vault path-help ejbca/issuer/example/sign/example`  |
-| issue/:role_name                              | Role selected | No           | Yes                         | Generate a private key configured either by the role or with the request itself, then sign the CSR using the default CA from Config. | `vault path-help ejbca/issue/example`                |
-| issuer/:issuer_ref/issue/:role_name           | Path selected | No           | Yes                         | Generate a private key configured either by the role or with the request itself, then sign the CSR using the provided CA.            | `vault path-help ejbca/issuer/example/issue/example` |
-| sign-verbatim(/:role_name)                    | default       | Yes          | No                          | Sign a CSR using the default CA and don't validate its attributes against a role.                                                    | `vault path-help ejbca/sign-verbatim`                |
-| issuer/:issuer_ref/sign-verbatim(/:role_name) | Path selected | Yes          | No                          | Sign a CSR using the specified CA and don't validate its attributes against a role.                                                  | `vault path-help ejbca/issuer/example/sign-verbatim` |
-
-The following example issues a certificate using the `example-dot-com` role:
-```shell
-vault write ejbca/issue/example-dot-com \
-    common_name="example.com" \
-    alt_names="*.example.com" \
-    format="pem_bundle" \
-    account_binding_id="abc123"
-```
-
-### Revoke Paths
-The following path can be used to revoke certificates. Either the `serial_number` or `certificate` parameter is required.
-
-| Path            | Required Parameters                                              | Description                                                              | Help Path                               |
-|-----------------|------------------------------------------------------------------|--------------------------------------------------------------------------|-----------------------------------------|
-| revoke          | serial_number _or_ certificate PEM                               | Revokes a certificate by serial number _or_ certificate itself.          | `vault path-help ejbca/revoke`          |
-| revoke-with-key | certificate private key _and_ serial_number _or_ certificate PEM | Revokes a certificate only if the user proves they have the private key. | `vault path-help ejbca/revoke-with-key` |
-
-> **Note:** The EJBCA PKI Secrets Engine cannot revoke certificates that were not issued by the EJBCA PKI Secrets Engine. That is, the certificate must exist in the Secrets Engine's backend.
-
-### Read/List Paths
-The following paths can be used to fetch CA certificates. The paths that specify a `Content-Type` cannot be consumed using the `vault` command, and must be consumed using the Vault HTTP API. Any path that uses `ca` as its root will report the default issuer/CA configured in the Config path.
-
-| Path                   | Content-Type                      | Encoding | Response Format | Whole chain? | Help Path                                  |
-|------------------------|-----------------------------------|----------|-----------------|--------------|--------------------------------------------|
-| ca                     | application/pkix-cert             | DER      | DER             | false        | `vault path-help ejbca/ca`                 |
-| ca/pem                 | application/pem-certificate-chain | PEM      | PEM             | true         | `vault path-help ejbca/ca/pem`             |
-| cert/ca                | <none>                            | PEM      | JSON            | true         | `vault path-help ejbca/cert/ca`            |
-| cert/ca/raw            | application/pkix-cert             | DER      | DER             | false        | `vault path-help ejbca/cert/ca/raw`        |
-| cert/ca/raw/pem        | application/pem-certificate-chain | PEM      | PEM             | true         | `vault path-help ejbca/cert/ca/raw/pem`    |
-| ca_chain               | application/pkix-cert             | PEM      | PEM             | true         | `vault path-help ejbca/ca_chain`           |
-| cert/ca_chain          | <none>                            | PEM      | JSON            | true         | `vault path-help ejbca/cert/ca_chain`      |
-| issuer/:issuer_ref     | <none>                            | PEM      | JSON            | true         | `vault path-help ejbca/issuer/example`     |
-| issuer/:issuer_ref/pem | application/pem-certificate-chain | PEM      | PEM             | true         | `vault path-help ejbca/issuer/example/pem` |
-
-The following paths can be used to fetch certificates.
-
-| Path             | Content-Type                      | Encoding | Help Path                               |
-|------------------|-----------------------------------|----------|-----------------------------------------|
-| cert/:serial     | <none>                            | PEM      | `vault path-help ejbca/cert/123456`     |
-| cert/:serial/raw | application/pkix-cert             | DER      | `vault path-help ejbca/cert/123456/raw` |
-| cert/:serial/pem | application/pem-certificate-chain | PEM      | `vault path-help ejbca/cert/123456/pem` |
-
-:pushpin: **Note:** The fetch methods will never return a private key. Private keys are only returned with the `issue` methods.
-
-Serial numbers of certificates and revoked certificates can be found using the following paths.
-
-| Path          | Description                                                     | Help Path                             |
-|---------------|-----------------------------------------------------------------|---------------------------------------|
-| certs	        | Lists all certificates issued by the EJBCA PKI Secrets Engine.  | `vault path-help ejbca/certs`         |
-| certs/revoked | Lists all certificates revoked by the EJBCA PKI Secrets Engine. | `vault path-help ejbca/certs/revoked` |
-
-## Configuring End Entity Name
-The `default_end_entity_name` and `end_entity_name` fields in the Config and Role paths allow you to configure how the End Entity Name is selected when issuing certificates through EJBCA. This field offers flexibility by allowing you to select different components from the Certificate Signing Request (CSR) or other contextual data as the End Entity Name.
-
-### Configurable Options
-Here are the different options you can set for `default_end_entity_name` for the Config path or `end_entity_name` for the Role path:
-
-* **`cn`:** Uses the Common Name from the CSR's Distinguished Name.
-* **`dns`:** Uses the first DNS Name from the CSR's Subject Alternative Names (SANs).
-* **`uri`:** Uses the first URI from the CSR's Subject Alternative Names (SANs).
-* **`ip`:** Uses the first IP Address from the CSR's Subject Alternative Names (SANs).
-* **Custom Value:** Any other string will be directly used as the End Entity Name.
-
-### Default Behavior
-If the `end_entity_name` field is not explicitly set, the EJBCA Vault PKI Engine will attempt to determine the End Entity Name using the following default behavior:
-
-* **First, it will try to use the Common Name:** It looks at the Common Name from the CSR's Distinguished Name.
-* **If the Common Name is not available, it will use the first DNS Name:** It looks at the first DNS Name from the CSR's Subject Alternative Names (SANs).
-* **If the DNS Name is not available, it will use the first URI:** It looks at the first URI from the CSR's Subject Alternative Names (SANs).
-* **If the URI is not available, it will use the first IP Address:** It looks at the first IP Address from the CSR's Subject Alternative Names (SANs).
-* **If none of the above are available:** The certificate issuance will fail.
-
-If the Engine is unable to determine a valid End Entity Name through these steps, an error will be logged and no End Entity Name will be set.
->>>>>>> 31d87f8e
 
 ## Related Projects
 See all [Keyfactor EJBCA GitHub projects](https://github.com/orgs/Keyfactor/repositories?q=ejbca). 